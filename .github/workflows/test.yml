--- conflicted
+++ resolved
@@ -9,25 +9,6 @@
     - cron: '9 0 * * 1'
 
 jobs:
-<<<<<<< HEAD
-  test_legacy:
-    runs-on: ubuntu-20.04
-    strategy:
-      fail-fast: false
-      matrix:
-        python-version: [3.7]
-    steps:
-      - uses: actions/checkout@v3
-      - name: Set up Python ${{ matrix.python-version }}
-        uses: actions/setup-python@v4
-        with:
-          python-version: ${{ matrix.python-version }}
-      - name: Install dependencies
-        run: python -m pip install --upgrade pip tox
-      - name: Run tox
-        run: tox -e "$(echo py${{ matrix.python-version }} | sed -e 's/[.]//g;s/pypypy/pypy/')" --skip-missing-interpreters false
-=======
->>>>>>> bc689fdd
   test:
     runs-on: ubuntu-latest
     strategy:
