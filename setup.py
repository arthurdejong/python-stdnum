--- conflicted
+++ resolved
@@ -63,10 +63,6 @@
         'Operating System :: OS Independent',
         'Programming Language :: Python',
         'Programming Language :: Python :: 3',
-<<<<<<< HEAD
-        'Programming Language :: Python :: 3.7',
-=======
->>>>>>> bc689fdd
         'Programming Language :: Python :: 3.8',
         'Programming Language :: Python :: 3.9',
         'Programming Language :: Python :: 3.10',
