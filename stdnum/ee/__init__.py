--- conflicted
+++ resolved
@@ -21,9 +21,4 @@
 """Collection of Estonian numbers."""
 
 # provide vat as an alias
-<<<<<<< HEAD
-from stdnum.ee import kmkr as vat
-from stdnum.ee import registrikoodi as registery_code
-=======
-from stdnum.ee import kmkr as vat  # noqa: F401
->>>>>>> 6e776aef
+from stdnum.ee import kmkr as vat  # noqa: F401