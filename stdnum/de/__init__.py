# __init__.py - collection of German numbers
# coding: utf-8
#
# Copyright (C) 2012 Arthur de Jong
#
# This library is free software; you can redistribute it and/or
# modify it under the terms of the GNU Lesser General Public
# License as published by the Free Software Foundation; either
# version 2.1 of the License, or (at your option) any later version.
#
# This library is distributed in the hope that it will be useful,
# but WITHOUT ANY WARRANTY; without even the implied warranty of
# MERCHANTABILITY or FITNESS FOR A PARTICULAR PURPOSE.  See the GNU
# Lesser General Public License for more details.
#
# You should have received a copy of the GNU Lesser General Public
# License along with this library; if not, write to the Free Software
# Foundation, Inc., 51 Franklin Street, Fifth Floor, Boston, MA
# 02110-1301 USA

"""Collection of German numbers."""

# provide businessid as an alias
<<<<<<< HEAD
from stdnum.de import handelsregisternummer as businessid
=======
from stdnum.de import handelsregisternummer as businessid  # noqa: F401
>>>>>>> 6e776aef
<|MERGE_RESOLUTION|>--- conflicted
+++ resolved
@@ -21,8 +21,4 @@
 """Collection of German numbers."""
 
 # provide businessid as an alias
-<<<<<<< HEAD
-from stdnum.de import handelsregisternummer as businessid
-=======
-from stdnum.de import handelsregisternummer as businessid  # noqa: F401
->>>>>>> 6e776aef
+from stdnum.de import handelsregisternummer as businessid  # noqa: F401