# nn.py - function for handling Belgian national numbers
# coding: utf-8
#
# Copyright (C) 2021-2022 Cédric Krier
# Copyright (C) 2023 Jeff Horemans
#
# This library is free software; you can redistribute it and/or
# modify it under the terms of the GNU Lesser General Public
# License as published by the Free Software Foundation; either
# version 2.1 of the License, or (at your option) any later version.
#
# This library is distributed in the hope that it will be useful,
# but WITHOUT ANY WARRANTY; without even the implied warranty of
# MERCHANTABILITY or FITNESS FOR A PARTICULAR PURPOSE.  See the GNU
# Lesser General Public License for more details.
#
# You should have received a copy of the GNU Lesser General Public
# License along with this library; if not, write to the Free Software
# Foundation, Inc., 51 Franklin Street, Fifth Floor, Boston, MA
# 02110-1301 USA

"""NN, NISS, RRN (Belgian national number).

The national registration number (Rijksregisternummer, Numéro de registre
national, Nationalregisternummer) is a unique identification number of
natural persons who are registered in Belgium.

The number consists of 11 digits and includes the person's date of birth and
gender. It encodes the date of birth in the first 6 digits in the format
YYMMDD. The following 3 digits represent a counter of people born on the same
date, seperated by sex (odd for male and even for females respectively). The
final 2 digits form a check number based on the 9 preceding digits.

Special cases include:

* Counter exhaustion:
  When the even or uneven day counter range for a specific date of birth runs
  out, (e.g. from 001 tot 997 for males), the first 2 digits will represent
  the birth year as normal, while the next 4 digits (birth month and day) are
  taken to be zeroes. The remaining 3 digits still represent a day counter
  which will then restart.
  When those ranges would run out also, the sixth digit is incremented with 1
  and the day counter will restart again.

* Incomplete date of birth
  When the exact month or day of the birth date were not known at the time of
  assignment, incomplete parts are taken to be zeroes, similarly as with
  counter exhaustion.
  Note that a month with zeroes can thus both mean the date of birth was not
  exactly known, or the person was born on a day were at least 500 persons of
  the same gender got a number assigned already.

* Unknown date of birth
  When no part of the date of birth was known, a fictitious date is used
  depending on the century (i.e. 1900/00/01 or 2000/00/01).

More information:

* https://nl.wikipedia.org/wiki/Rijksregisternummer
* https://fr.wikipedia.org/wiki/Numéro_de_registre_national
* https://www.ibz.rrn.fgov.be/fileadmin/user_upload/nl/rr/instructies/IT-lijst/IT000_Rijksregisternummer.pdf

>>> compact('85.07.30-033 28')
'85073003328'
>>> validate('85 07 30 033 28')
'85073003328'
>>> validate('17 07 30 033 84')
'17073003384'
>>> validate('12345678901')
Traceback (most recent call last):
    ...
InvalidChecksum: ...
>>> format('85073003328')
'85.07.30-033.28'
>>> get_birth_date('85.07.30-033 28')
datetime.date(1985, 7, 30)
>>> get_birth_year('85.07.30-033 28')
1985
>>> get_birth_month('85.07.30-033 28')
7
>>> get_gender('85.07.30-033 28')
'M'
"""
from __future__ import annotations

import calendar
import datetime

from stdnum import _typing as t
from stdnum.exceptions import *
from stdnum.util import clean, isdigits


def compact(number: str) -> str:
    """Convert the number to the minimal representation. This strips the number
    of any valid separators and removes surrounding whitespace."""
    number = clean(number, ' -.').strip()
    return number


def _checksum(number: str) -> int:
    """Calculate the checksum and return the detected century."""
    numbers = [number]
    if int(number[:2]) + 2000 <= datetime.date.today().year:
        numbers.append('2' + number)
    for century, n in zip((1900, 2000), numbers):
        if 97 - (int(n[:-2]) % 97) == int(n[-2:]):
            return century
    raise InvalidChecksum()


def _get_birth_date_parts(number: str) -> tuple[int | None, int | None, int | None]:
    """Check if the number's encoded birth date is valid, and return the contained
    birth year, month and day of month, accounting for unknown values."""
    century = _checksum(number)

    # If the fictitious dates 1900/00/01 or 2000/00/01 are detected,
    # the birth date (including the year) was not known when the number
    # was issued.
    if number[:6] in ('000001', '002001', '004001'):
        return (None, None, None)

    year = int(number[:2]) + century
    month = int(number[2:4]) % 20
    day = int(number[4:6])
    # When the month is zero, it was either unknown when the number was issued,
    # or the day counter ran out. In both cases, the month and day are not known
    # reliably.
    if month == 0:
        return (year, None, None)

    # Verify range of month
    if month > 12:
        raise InvalidComponent('Month must be in 1..12')

    # Case when only the day of the birth date is unknown
    if day == 0 or day > calendar.monthrange(year, month)[1]:
        return (year, month, None)

    return (year, month, day)


def validate(number: str) -> str:
    """Check if the number is a valid National Number."""
    number = compact(number)
    if not isdigits(number) or int(number) <= 0:
        raise InvalidFormat()
    if len(number) != 11:
        raise InvalidLength()
    _get_birth_date_parts(number)
    if not 0 <= int(number[2:4]) <= 12:
        raise InvalidComponent('Month must be in 1..12')
    return number


def is_valid(number: str) -> bool:
    """Check if the number is a valid National Number."""
    try:
        return bool(validate(number))
    except ValidationError:
        return False


def format(number: str) -> str:
    """Reformat the number to the standard presentation format."""
    number = compact(number)
    return (
        '.'.join(number[i:i + 2] for i in range(0, 6, 2)) +
        '-' + '.'.join([number[6:9], number[9:11]]))


def get_birth_year(number: str) -> int | None:
    """Return the year of the birth date."""
    year, month, day = _get_birth_date_parts(compact(number))
    return year


def get_birth_month(number: str) -> int | None:
    """Return the month of the birth date."""
    year, month, day = _get_birth_date_parts(compact(number))
    return month


def get_birth_date(number: str) -> datetime.date | None:
    """Return the date of birth."""
    year, month, day = _get_birth_date_parts(compact(number))
<<<<<<< HEAD
    if year is not None and month is not None and day is not None:
=======
    if year and month and day:
>>>>>>> bc689fdd
        return datetime.date(year, month, day)
    return None


def get_gender(number: str) -> t.Literal['M', 'F']:
    """Get the person's gender ('M' or 'F')."""
    number = compact(number)
    if int(number[6:9]) % 2:
        return 'M'
    return 'F'<|MERGE_RESOLUTION|>--- conflicted
+++ resolved
@@ -184,11 +184,7 @@
 def get_birth_date(number: str) -> datetime.date | None:
     """Return the date of birth."""
     year, month, day = _get_birth_date_parts(compact(number))
-<<<<<<< HEAD
-    if year is not None and month is not None and day is not None:
-=======
     if year and month and day:
->>>>>>> bc689fdd
         return datetime.date(year, month, day)
     return None
 
