--- conflicted
+++ resolved
@@ -67,14 +67,8 @@
         raise InvalidFormat()
     if cc not in _country_modules:
         _country_modules[cc] = get_cc_module(cc, 'vat')
-<<<<<<< HEAD
-
-    module = _country_modules[cc]
-    if module is None:
-=======
     module = _country_modules[cc]
     if not module:
->>>>>>> bc689fdd
         raise InvalidComponent()  # unknown/unsupported country code
     return module
 
