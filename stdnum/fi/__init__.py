# __init__.py - collection of Finnish numbers
# coding: utf-8
#
# Copyright (C) 2012 Arthur de Jong
#
# This library is free software; you can redistribute it and/or
# modify it under the terms of the GNU Lesser General Public
# License as published by the Free Software Foundation; either
# version 2.1 of the License, or (at your option) any later version.
#
# This library is distributed in the hope that it will be useful,
# but WITHOUT ANY WARRANTY; without even the implied warranty of
# MERCHANTABILITY or FITNESS FOR A PARTICULAR PURPOSE.  See the GNU
# Lesser General Public License for more details.
#
# You should have received a copy of the GNU Lesser General Public
# License along with this library; if not, write to the Free Software
# Foundation, Inc., 51 Franklin Street, Fifth Floor, Boston, MA
# 02110-1301 USA

"""Collection of Finnish numbers."""

# provide vat as an alias
<<<<<<< HEAD
from stdnum.fi import alv as vat
from stdnum.fi import ytunnus as businessid
=======
from stdnum.fi import alv as vat  # noqa: F401
from stdnum.fi import hetu as personalid  # noqa: F401
from stdnum.fi import ytunnus as businessid  # noqa: F401
>>>>>>> 6e776aef
<|MERGE_RESOLUTION|>--- conflicted
+++ resolved
@@ -21,11 +21,6 @@
 """Collection of Finnish numbers."""
 
 # provide vat as an alias
-<<<<<<< HEAD
-from stdnum.fi import alv as vat
-from stdnum.fi import ytunnus as businessid
-=======
 from stdnum.fi import alv as vat  # noqa: F401
 from stdnum.fi import hetu as personalid  # noqa: F401
-from stdnum.fi import ytunnus as businessid  # noqa: F401
->>>>>>> 6e776aef
+from stdnum.fi import ytunnus as businessid  # noqa: F401