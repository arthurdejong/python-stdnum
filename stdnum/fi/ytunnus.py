# ytunnus.py - functions for handling Finnish business identifiers (y-tunnus)
# coding: utf-8
#
# Copyright (C) 2015 Holvi Payment Services Oy
# Copyright (C) 2012, 2013 Arthur de Jong
#
# This library is free software; you can redistribute it and/or
# modify it under the terms of the GNU Lesser General Public
# License as published by the Free Software Foundation; either
# version 2.1 of the License, or (at your option) any later version.
#
# This library is distributed in the hope that it will be useful,
# but WITHOUT ANY WARRANTY; without even the implied warranty of
# MERCHANTABILITY or FITNESS FOR A PARTICULAR PURPOSE.  See the GNU
# Lesser General Public License for more details.
#
# You should have received a copy of the GNU Lesser General Public
# License along with this library; if not, write to the Free Software
# Foundation, Inc., 51 Franklin Street, Fifth Floor, Boston, MA
# 02110-1301 USA

"""Y-tunnus (Finnish business identifier)

The number is an 8-digit code with a weighted checksum.

>>> validate('2077474-0')
'2077474-0'
>>> validate('2077474-1')  # invalid check digit
Traceback (most recent call last):
    ...
InvalidChecksum: ...
"""

from stdnum.exceptions import *
from stdnum.util import clean
from stdnum.fi import alv


def compact(number):
    """Convert the number to the minimal representation. This strips the
    number of any valid separators and removes surrounding whitespace."""
    number = clean(number, ' -').upper().strip()
    return number


def validate(number):
<<<<<<< HEAD
    """Checks to see if the number provided is a valid business identifier. This
    checks the length, formatting and check digit."""
    number = compact(number)
    number = alv.validate(number)
    return "%s-%s" % (number[:7], number[7:])


def is_valid(number):
    """Checks to see if the number provided is a valid business identifier. This
    checks the length, formatting and check digit."""
    try:
        return bool(validate(number))
    except ValidationError:
        return False
=======
    """Check if the number is a valid business identifier. This checks the
    length, formatting and check digit."""
    return alv.validate(number)


def is_valid(number):
    """Check if the number is a valid business identifier."""
    try:
        return bool(validate(number))
    except ValidationError:
        return False


def format(number):
    """Reformat the number to the standard presentation format."""
    number = compact(number)
    return number[:7] + '-' + number[7:]
>>>>>>> 6e776aef
<|MERGE_RESOLUTION|>--- conflicted
+++ resolved
@@ -44,22 +44,6 @@
 
 
 def validate(number):
-<<<<<<< HEAD
-    """Checks to see if the number provided is a valid business identifier. This
-    checks the length, formatting and check digit."""
-    number = compact(number)
-    number = alv.validate(number)
-    return "%s-%s" % (number[:7], number[7:])
-
-
-def is_valid(number):
-    """Checks to see if the number provided is a valid business identifier. This
-    checks the length, formatting and check digit."""
-    try:
-        return bool(validate(number))
-    except ValidationError:
-        return False
-=======
     """Check if the number is a valid business identifier. This checks the
     length, formatting and check digit."""
     return alv.validate(number)
@@ -76,5 +60,4 @@
 def format(number):
     """Reformat the number to the standard presentation format."""
     number = compact(number)
-    return number[:7] + '-' + number[7:]
->>>>>>> 6e776aef
+    return number[:7] + '-' + number[7:]